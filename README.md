--- conflicted
+++ resolved
@@ -1,136 +1,131 @@
-<img src="img/USC-Logos.png" width=120px /><img src="img/University_at_Buffalo_logo.png" width=120px /><img src="img/Tsinghua_University_Logo.png" width=50px />
-
-<div align="center">
-
-# InstantSfM: Fully Sparse and Parallel Structure-from-Motion
-
-
-<p align="center">  
-    <a href="https://github.com/cre185/">Jiankun Zhong</a><sup>1,3*</sup>,
-    <a href="https://sairlab.org/zitongz/">Zitong Zhan</a><sup>2*</sup>,
-    <a href="https://zerg-overmind.github.io/">Quankai Gao</a><sup>1*</sup>,
-    <a href="https://ziyc.github.io/">Ziyu Chen</a><sup>1</sup>,
-    <a href="https://scholar.google.com/citations?user=BIPK9KEAAAAJ&hl=zh-TW">Haozhe Lou</a><sup>1</sup>,
-    <a href="https://pointscoder.github.io/">Jiageng Mao</a><sup>1</sup>,
-    <a href="https://scholar.google.com/citations?user=MHet2VoAAAAJ&hl=en">Ulrich Neumann</a><sup>1</sup>,
-    <a href="https://yuewang.xyz/">Yue Wang</a><sup>1</sup>
-    <br>
-    <sup>1</sup>University of Southern California <sup>2</sup>University at Buffalo <sup>3</sup>Tsinghua University
-</p>
-
-</div>
-
-<div align="center">
-    <a href="https://cre185.github.io/InstantSfM/"><strong>Project Page</strong></a> |
-    <a href="https://arxiv.org/abs/2510.13310"><strong>Paper</strong></a> |
-    <a href="https://youtu.be/v-ewKEPTEDg"><strong>Video</strong></a> 
-</div>
-
-<br>
-
-<div align="center">
-
-</div>
-InstantSfM is a novel global SfM system completed in CUDA/Triton and PyTorch. 
-
-
-## 1. Installation  
-**Note: The project requires an NVIDIA GPU with CUDA support. The code is tested on Ubuntu 20.04 with CUDA 12.1 and PyTorch 2.3.1.** 
-**Windows system is strongly unrecommended as the bae package lacks support for Windows.**  
-Start with cloning the repository:  
-```bash
-git clone https://github.com/cre185/instantsfm.git --recursive
-```
-Create a conda environment:  
-```bash
-conda create -n instantsfm python=3.12
-conda activate instantsfm
-```
-Install PyTorch dependencies, use the following command to install the recommended version of PyTorch (2.3.1 with CUDA 12.1), or choose your own version according to your CUDA version:  
-```bash
-pip install torch==2.3.1 torchvision==0.18.1 torchaudio==2.3.1 --index-url https://download.pytorch.org/whl/cu121
-```
-If scikit-sparse installation fails due to suitesparse, this dependency shall be installed manually. For example, 
-```bash
-conda install -c conda-forge suitesparse
-# Linux
-export SUITESPARSE_INCLUDE_DIR=$CONDA_PREFIX/include/suitesparse
-export SUITESPARSE_LIBRARY_DIR=$CONDA_PREFIX/lib
-# Windows
-export SUITESPARSE_INCLUDE_DIR=$CONDA_PREFIX\Library\include\suitesparse
-export SUITESPARSE_LIBRARY_DIR=$CONDA_PREFIX\Library\lib
-```
-Then you can install instantsfm locally by running:  
-```bash
-pip install -e .
-```
-Install bae by running:
-```bash
-pip install git+ssh://git@github.com/zitongzhan/bae.git
-```
-If you find error like
-```bash
-fatal error: cudss.h: No such file or directory
-   10 | #include <cudss.h>
-      |          ^~~~~~~~~
-compilation terminated
-```
-then you need to download and install cuDSS package from [here](https://developer.nvidia.com/cudss-downloads?target_os=Linux&target_arch=x86_64&Distribution=Ubuntu&target_version=20.04&target_type=deb_local).  
-
-If opencv-python fail to load xcb, you can install opencv-python-headless
-```bash
-pip install opencv-python-headless
-```
-
-By default feature extraction is done via COLMAP, which requires you to install COLMAP first. You can follow the instructions [here](https://colmap.github.io/install.html) or install through [conda](https://anaconda.org/conda-forge/colmap):
-```bash
-conda install conda-forge::colmap
-```
-Make sure the `colmap` command is available in your terminal.  
-
-## 2. Demo  
-To run the demo, simply try the command `python demo.py`. In the demo, you can choose to reconstruct either from user-provided images or from a image directory. A valid input image directory should follow the structure shown below:  
-```
-- demo_input_folder/
-    - images/
-    - database.db (optional, will be used if provided, and will be generated if not provided)
-```
-In both cases, the output will be saved in the corresponding folder(`demo_output/` or your specified folder), and the results will be displayed directly in the web viewer.  
-
-## 3. Command Line Usage
-The whole pipeline consists of three main steps: feature extraction and matching, global structure from motion (SfM), and 3DGS training.  
-Before performing these steps, prepair your dataset (a collection of images) in a folder structure like mentioned in the demo section, that is, a folder containing a subfolder `images/` with all the images inside.  
-To extract features and perform matching, use the following command:
-```bash
-ins-feat --data_path /path/to/folder
-```
-To run the global SfM and bundle adjustment, use:  
-```bash
-ins-sfm --data_path /path/to/folder
-```
-We also provided 3DGS training support, and you can run it with the following command:
-```bash
-ins-gs --data_path /path/to/folder
-```
-Visualization of the reconstruction process is also supported, to visualize the reconstruction process, use:
-```bash
-ins-sfm --data_path /path/to/folder --enable_gui
-```
-You can also add `--record_recon` to the command above to take record of the reconstruction process. The recorded data will be saved in `/path/to/folder/record/`. If record is available, use the command below to visualize the recorded reconstruction process afterwards:
-```bash
-ins-vis --data_path /path/to/folder
-```
-For a more detailed usage, you can run the command with `--help` to see all available options.  
-
-## 4. Manual configuration   
-While the default configuration should work for most cases, you can also try to modify the configuration in the `config/` folder to improve the performance on your own dataset.  
-Want to apply several modifications to config files while keeping the original ones? Add the `--manual_config_name` argument and specify the name of your own config file. For example, if you created a new config file `config/my_config.py`, add `--manual_config_name my_config` to the command line. Please make sure the config file is a valid one, the recommended way is to copy an original config file and modify it.  
-
-<<<<<<< HEAD
-**Acknowledgments**: We thank the following great works: [BAE](https://arxiv.org/abs/2409.12190), [COLMAP](https://github.com/colmap/colmap), [GLOMAP](https://github.com/colmap/glomap), [VGGT](https://github.com/facebookresearch/vggt), [VGGSfM](https://github.com/facebookresearch/vggsfm). And we would like Linfei Pan for the help.
-=======
-
-### Acknowledgments  
-We thank the following great works [COLMAP](https://github.com/colmap/colmap), [GLOMAP](https://github.com/colmap/glomap), [VGGT](https://github.com/facebookresearch/vggt), [VGGSfM](https://github.com/facebookresearch/vggsfm) for their code. We would like to thank [Linfei Pan](https://lpanaf.github.io/) for the help.  
-
->>>>>>> 776a3f33
+<img src="img/USC-Logos.png" width=120px /><img src="img/University_at_Buffalo_logo.png" width=120px /><img src="img/Tsinghua_University_Logo.png" width=50px />
+
+<div align="center">
+
+# InstantSfM: Fully Sparse and Parallel Structure-from-Motion
+
+
+<p align="center">  
+    <a href="https://github.com/cre185/">Jiankun Zhong</a><sup>1,3*</sup>,
+    <a href="https://sairlab.org/zitongz/">Zitong Zhan</a><sup>2*</sup>,
+    <a href="https://zerg-overmind.github.io/">Quankai Gao</a><sup>1*</sup>,
+    <a href="https://ziyc.github.io/">Ziyu Chen</a><sup>1</sup>,
+    <a href="https://scholar.google.com/citations?user=BIPK9KEAAAAJ&hl=zh-TW">Haozhe Lou</a><sup>1</sup>,
+    <a href="https://pointscoder.github.io/">Jiageng Mao</a><sup>1</sup>,
+    <a href="https://scholar.google.com/citations?user=MHet2VoAAAAJ&hl=en">Ulrich Neumann</a><sup>1</sup>,
+    <a href="https://yuewang.xyz/">Yue Wang</a><sup>1</sup>
+    <br>
+    <sup>1</sup>University of Southern California <sup>2</sup>University at Buffalo <sup>3</sup>Tsinghua University
+</p>
+
+</div>
+
+<div align="center">
+    <a href="https://cre185.github.io/InstantSfM/"><strong>Project Page</strong></a> |
+    <a href="https://arxiv.org/abs/2510.13310"><strong>Paper</strong></a> |
+    <a href="https://youtu.be/v-ewKEPTEDg"><strong>Video</strong></a> 
+</div>
+
+<br>
+
+<div align="center">
+
+</div>
+InstantSfM is a novel global SfM system completed in CUDA/Triton and PyTorch. 
+
+
+## 1. Installation  
+**Note: The project requires an NVIDIA GPU with CUDA support. The code is tested on Ubuntu 20.04 with CUDA 12.1 and PyTorch 2.3.1.** 
+**Windows system is strongly unrecommended as the bae package lacks support for Windows.**  
+Start with cloning the repository:  
+```bash
+git clone https://github.com/cre185/instantsfm.git --recursive
+```
+Create a conda environment:  
+```bash
+conda create -n instantsfm python=3.12
+conda activate instantsfm
+```
+Install PyTorch dependencies, use the following command to install the recommended version of PyTorch (2.3.1 with CUDA 12.1), or choose your own version according to your CUDA version:  
+```bash
+pip install torch==2.3.1 torchvision==0.18.1 torchaudio==2.3.1 --index-url https://download.pytorch.org/whl/cu121
+```
+If scikit-sparse installation fails due to suitesparse, this dependency shall be installed manually. For example, 
+```bash
+conda install -c conda-forge suitesparse
+# Linux
+export SUITESPARSE_INCLUDE_DIR=$CONDA_PREFIX/include/suitesparse
+export SUITESPARSE_LIBRARY_DIR=$CONDA_PREFIX/lib
+# Windows
+export SUITESPARSE_INCLUDE_DIR=$CONDA_PREFIX\Library\include\suitesparse
+export SUITESPARSE_LIBRARY_DIR=$CONDA_PREFIX\Library\lib
+```
+Then you can install instantsfm locally by running:  
+```bash
+pip install -e .
+```
+Install bae by running:
+```bash
+pip install git+ssh://git@github.com/zitongzhan/bae.git
+```
+If you find error like
+```bash
+fatal error: cudss.h: No such file or directory
+   10 | #include <cudss.h>
+      |          ^~~~~~~~~
+compilation terminated
+```
+then you need to download and install cuDSS package from [here](https://developer.nvidia.com/cudss-downloads?target_os=Linux&target_arch=x86_64&Distribution=Ubuntu&target_version=20.04&target_type=deb_local).  
+
+If opencv-python fail to load xcb, you can install opencv-python-headless
+```bash
+pip install opencv-python-headless
+```
+
+By default feature extraction is done via COLMAP, which requires you to install COLMAP first. You can follow the instructions [here](https://colmap.github.io/install.html) or install through [conda](https://anaconda.org/conda-forge/colmap):
+```bash
+conda install conda-forge::colmap
+```
+Make sure the `colmap` command is available in your terminal.  
+
+## 2. Demo  
+To run the demo, simply try the command `python demo.py`. In the demo, you can choose to reconstruct either from user-provided images or from a image directory. A valid input image directory should follow the structure shown below:  
+```
+- demo_input_folder/
+    - images/
+    - database.db (optional, will be used if provided, and will be generated if not provided)
+```
+In both cases, the output will be saved in the corresponding folder(`demo_output/` or your specified folder), and the results will be displayed directly in the web viewer.  
+
+## 3. Command Line Usage
+The whole pipeline consists of three main steps: feature extraction and matching, global structure from motion (SfM), and 3DGS training.  
+Before performing these steps, prepair your dataset (a collection of images) in a folder structure like mentioned in the demo section, that is, a folder containing a subfolder `images/` with all the images inside.  
+To extract features and perform matching, use the following command:
+```bash
+ins-feat --data_path /path/to/folder
+```
+To run the global SfM and bundle adjustment, use:  
+```bash
+ins-sfm --data_path /path/to/folder
+```
+We also provided 3DGS training support, and you can run it with the following command:
+```bash
+ins-gs --data_path /path/to/folder
+```
+Visualization of the reconstruction process is also supported, to visualize the reconstruction process, use:
+```bash
+ins-sfm --data_path /path/to/folder --enable_gui
+```
+You can also add `--record_recon` to the command above to take record of the reconstruction process. The recorded data will be saved in `/path/to/folder/record/`. If record is available, use the command below to visualize the recorded reconstruction process afterwards:
+```bash
+ins-vis --data_path /path/to/folder
+```
+For a more detailed usage, you can run the command with `--help` to see all available options.  
+
+## 4. Manual configuration   
+While the default configuration should work for most cases, you can also try to modify the configuration in the `config/` folder to improve the performance on your own dataset.  
+Want to apply several modifications to config files while keeping the original ones? Add the `--manual_config_name` argument and specify the name of your own config file. For example, if you created a new config file `config/my_config.py`, add `--manual_config_name my_config` to the command line. Please make sure the config file is a valid one, the recommended way is to copy an original config file and modify it.  
+
+
+**Acknowledgments**: We thank the following great works: [BAE](https://arxiv.org/abs/2409.12190), [COLMAP](https://github.com/colmap/colmap), [GLOMAP](https://github.com/colmap/glomap), [VGGT](https://github.com/facebookresearch/vggt), [VGGSfM](https://github.com/facebookresearch/vggsfm). And we would like Linfei Pan for the help.
+